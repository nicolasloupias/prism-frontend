--- conflicted
+++ resolved
@@ -4,97 +4,6 @@
     "type": "wms",
     "server_layer_name": "spi_1_month",
     "base_url": "https://ows.wfp.eodc.eu",
-<<<<<<< HEAD
-    "date_interval": "day",
-    "opacity": 0.5,
-    "legend_text": "1-month SPI from WFP Open Data Cube",
-    "legend": [
-      { "value": "-2", "color": "#760005" },
-      { "value": "-1.5", "color": "#EC0013" },
-      { "value": "-1.2", "color": "#FFA938" },
-      { "value": "-0.7", "color": "#FDD28a" },
-      { "value": "-0.5", "color": "#FEFE53" },
-      { "value": "0.5", "color": "#EEFCD0" },
-      { "value": "0.8", "color": "#a2fd6e" },
-      { "value": "1.3", "color": "#00b44a" },
-      { "value": "1.6", "color": "#008180" },
-      { "value": "2", "color": "#2a23eb" },
-      { "value": "20", "color": "#a21fec" }
-    ]
-  },
-  "viq_dekad": {
-    "title": "VIQ 10-day (Open Data Cube)",
-    "type": "wms",
-    "server_layer_name": "viq_dekad",
-    "base_url": "https://ows.wfp.eodc.eu",
-    "date_interval": "day",
-    "opacity": 0.5,
-    "legend_text": "MODIS 1km anomaly. Filtered, gapfilled and interpolated MODIS data compared to Long-Term-Average 2002-2018. Source: WFP Open Data Cube",
-    "legend": [
-      { "value": "50 or less", "color": "#7A2A00" },
-      { "value": "80", "color": "#F3B335" },
-      { "value": "100", "color": "#F4F4F0" },
-      { "value": "120", "color": "#C0FE1E" },
-      { "value": "140", "color": "#00B800" },
-      { "value": "160", "color": "#008701" },
-      { "value": "180", "color": "#016600" },
-      { "value": "200 or greater", "color": "#024C00" }
-    ]
-  },
-  "rfq": {
-    "title": "10 day Rainfall Anomaly (Open Data Cube)",
-    "type": "wms",
-    "server_layer_name": "rfq",
-    "base_url": "https://ows.wfp.eodc.eu",
-    "date_interval": "day",
-    "opacity": 0.5,
-    "legend_text": "10 day rainfall anomaly compared to the Long Term Average. Source: WFP Open Data Cube",
-    "legend": [
-      { "value": "-2", "color": "#760005" },
-      { "value": "-1.5", "color": "#EC0013" },
-      { "value": "-1.2", "color": "#FFA938" },
-      { "value": "-0.7", "color": "#FDD28a" },
-      { "value": "-0.5", "color": "#FEFE53" },
-      { "value": "0.5", "color": "#EEFCD0" },
-      { "value": "0.8", "color": "#a2fd6e" },
-      { "value": "1.3", "color": "#00b44a" },
-      { "value": "1.6", "color": "#008180" },
-      { "value": "2", "color": "#2a23eb" },
-      { "value": "20", "color": "#a21fec" }
-    ]
-  },
-  "r_anomaly_dekad": {
-    "title": "10-day rainfall anomaly (GeoServer)",
-    "type": "wms",
-    "server_layer_name": "rainfall_anomaly_dekad",
-    "base_url": "http://3.132.21.32:8080/geoserver/prism/wms",
-    "date_interval": "day",
-    "opacity": 0.5,
-    "legend_text": "10-day rainfall anomaly",
-    "legend": [
-      { "value": "30", "color": "#4c1504" },
-      { "value": "50", "color": "#ac591c" },
-      { "value": "85", "color": "#f4c242" },
-      { "value": "115", "color": "#fefe53" },
-      { "value": "150", "color": "#86b638" },
-      { "value": "200", "color": "#0a8137" }
-    ]
-  },
-  "flood_recurrence_index": {
-    "title": "Flood recurrence index (GeoServer)",
-    "type": "wms",
-    "server_layer_name": "LKA_Flood_Recurrence_Index",
-    "base_url": "http://3.132.21.32:8080/geoserver/prism/wms",
-    "date_interval": "day",
-    "opacity": 0.5,
-    "legend_text": "Vegetation Health Index for a 10-day period. The VHI is a combination of vegetation conditions and temperature conditions.",
-    "legend": [
-      { "value": "0 - 5%", "color": "#ffffb2" },
-      { "value": "6 - 10%", "color": "#fecc5c" },
-      { "value": "11 - 20%", "color": "#fd8d3c" },
-      { "value": "21 - 50%", "color": "#fd8d3c" },
-      { "value": "51 +", "color": "#bd0026" }
-=======
     "date_interval": "month",
     "opacity": 0.5,
     "legend_text": "1-month SPI from WFP Open Data Cube",
@@ -209,7 +118,6 @@
         "value": "51 +",
         "color": "#bd0026"
       }
->>>>>>> 972b0664
     ]
   }
 }