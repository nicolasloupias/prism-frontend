import moment from 'moment';
import { xml2js } from 'xml-js';
import { merge, get, isString, union, isEmpty } from 'lodash';

import config from '../config/prism.json';
import { AvailableDates } from '../config/types';

const xml2jsOptions = {
  compact: true,
  trim: true,
  ignoreComment: true,
};

export function formatUrl(
  baseUrl: string,
  params: { [key: string]: any } = {},
): string {
  const url = new URL(baseUrl);
  Object.keys(params).forEach(k => url.searchParams.append(k, params[k]));
  return url.toString();
}

/**
 * Format the raw data to { [layerId]: availableDates }
 * @param rawLayers Layers data return by the server 'GetCapabilities' request
 * @param layerIdPath path to layer's id
 * @param datesPath path to layer's available dates
 * @returns an object shape like { [layerId]: availableDates }
 */
function formatCapabilitiesInfo(
  rawLayers: any,
  layerIdPath: string,
  datesPath: string,
): AvailableDates {
  return rawLayers.reduce((acc: any, layer: any) => {
    const layerId = get(layer, layerIdPath);
    const rawDates = get(layer, datesPath, []);

    const dates: (string | { _text: string })[] = isString(rawDates)
      ? rawDates.split(',')
      : rawDates;

    const availableDates = dates
      .filter(date => !isEmpty(date))
      .map(date => moment(get(date, '_text', date)).valueOf());

    const { [layerId]: oldLayerDates } = acc;
    return {
      ...acc,
      [layerId]: union(availableDates, oldLayerDates),
    };
  }, {});
}

<<<<<<< HEAD
// type flatLayer = {
//   Name: {_text: string};
//   Dimension: {_text: string};
// }

function doFlattenLayers(rawLayers: any): any[] {
  if (rawLayers.Layer) {
    return doFlattenLayers(get(rawLayers, 'Layer', []));
  }
  if (Array.isArray(rawLayers) && rawLayers.length > 0 && rawLayers[0].Layer) {
    return rawLayers.reduce((acc, { Layer }) => acc.concat(Layer), []);
  }
  return rawLayers;
=======
type FlatLayer = {
  Name: {
    _text: string;
    [key: string]: any;
  };
  Dimension: {
    _text: string;
    [key: string]: any;
  };
  [key: string]: any;
};

type FlatLayerContainer = { Layer: FlatLayer; [key: string]: any };
type LayerContainer =
  | { Layer: LayerContainer; [key: string]: any }
  | FlatLayerContainer[]
  | FlatLayer[];

const isArrayOfFlatLayerContainers = (
  maybeArray: LayerContainer,
): maybeArray is FlatLayerContainer[] => {
  return (maybeArray as FlatLayerContainer[])[0].Layer !== undefined;
};

function flattenLayers(rawLayers: LayerContainer): FlatLayer[] {
  if ('Layer' in rawLayers) {
    return flattenLayers(rawLayers.Layer);
  }
  if (!Array.isArray(rawLayers) || rawLayers.length === 0) {
    return [];
  }
  if (isArrayOfFlatLayerContainers(rawLayers)) {
    return rawLayers.reduce(
      (acc, { Layer }) => acc.concat(Layer),
      [] as FlatLayer[],
    );
  }
  return rawLayers as FlatLayer[];
>>>>>>> 972b0664
}

/**
 * List capabilities for a WMS layer.
 * @param serverUri
 */
async function getWMSCapabilities(serverUri: string) {
  const requestUri = formatUrl(serverUri, { request: 'GetCapabilities' });

  try {
    const response = await fetch(requestUri);
    const responseText = await response.text();
    const responseJS = xml2js(responseText, xml2jsOptions);

    const rawLayers = get(responseJS, 'WMS_Capabilities.Capability.Layer');
<<<<<<< HEAD
    const flatLayers = doFlattenLayers(rawLayers);
=======
    const flatLayers = flattenLayers(rawLayers);
>>>>>>> 972b0664

    return formatCapabilitiesInfo(flatLayers, 'Name._text', 'Dimension._text');
  } catch (error) {
    console.error(
      `Server returned an error for request GET/${requestUri}, error: ${error}`,
    );
    return {};
  }
}

/**
 * List capabilities for a WCS layer.
 * @param serverUri
 */
async function getWCSCoverage(serverUri: string) {
  const requestUri = formatUrl(serverUri, {
    request: 'DescribeCoverage',
  });

  try {
    const response = await fetch(requestUri);
    const responseText = await response.text();
    const responseJS = xml2js(responseText, xml2jsOptions);

    const rawLayers = get(responseJS, 'CoverageDescription.CoverageOffering');

    return formatCapabilitiesInfo(
      rawLayers,
      'name._text',
      'domainSet.temporalDomain.gml:timePosition',
    );
  } catch (error) {
    console.error(
      `Server returned an error for request GET/${requestUri}, error: ${error}`,
    );
    return {};
  }
}

/**
 * Given a WMS or WCS serverUri, return a Map of available dates
 * @return a Promise of Map<layerId, availableDate[]>
 */
export async function getLayersAvailableDates() {
  const wmsServerUrls: string[] = get(config, 'serversUrls.wms', []);
  const wcsServerUrls: string[] = get(config, 'serversUrls.wcs', []);

  const [wmsAvailableDates, wcsAvailableDates] = await Promise.all([
    ...wmsServerUrls.map(url => getWMSCapabilities(url)),
    ...wcsServerUrls.map(url => getWCSCoverage(url)),
  ]);

  return merge(wmsAvailableDates, wcsAvailableDates);
}<|MERGE_RESOLUTION|>--- conflicted
+++ resolved
@@ -52,21 +52,6 @@
   }, {});
 }
 
-<<<<<<< HEAD
-// type flatLayer = {
-//   Name: {_text: string};
-//   Dimension: {_text: string};
-// }
-
-function doFlattenLayers(rawLayers: any): any[] {
-  if (rawLayers.Layer) {
-    return doFlattenLayers(get(rawLayers, 'Layer', []));
-  }
-  if (Array.isArray(rawLayers) && rawLayers.length > 0 && rawLayers[0].Layer) {
-    return rawLayers.reduce((acc, { Layer }) => acc.concat(Layer), []);
-  }
-  return rawLayers;
-=======
 type FlatLayer = {
   Name: {
     _text: string;
@@ -105,7 +90,6 @@
     );
   }
   return rawLayers as FlatLayer[];
->>>>>>> 972b0664
 }
 
 /**
@@ -121,11 +105,7 @@
     const responseJS = xml2js(responseText, xml2jsOptions);
 
     const rawLayers = get(responseJS, 'WMS_Capabilities.Capability.Layer');
-<<<<<<< HEAD
-    const flatLayers = doFlattenLayers(rawLayers);
-=======
     const flatLayers = flattenLayers(rawLayers);
->>>>>>> 972b0664
 
     return formatCapabilitiesInfo(flatLayers, 'Name._text', 'Dimension._text');
   } catch (error) {
