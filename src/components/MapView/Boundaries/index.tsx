import { FeatureCollection } from 'geojson';
import React from 'react';
import { get } from 'lodash';
import { GeoJSONLayer } from 'react-mapbox-gl';
import * as MapboxGL from 'mapbox-gl';

import adminBoundariesJson from '../../../config/admin_boundaries.json';

const baselineBoundaries = adminBoundariesJson as FeatureCollection;

/**
 * To activate fillOnClick option, we "fill in"
 * polygons with opacity 0.
 */
const fillPaint: MapboxGL.FillPaint = {
  'fill-opacity': 0,
};

// Get admin data to process.
function getAdminData(evt: any) {
  // eslint-disable-next-line
  console.log(
    get(evt.features[0], 'properties.ADM1_EN'),
    get(evt.features[0], 'properties.ADM2_EN'),
    get(evt.features[0], 'properties.ADM2_PCODE'),
  );
}

<<<<<<< HEAD
function Boundaries({ getCoordinates, getLocationName }: any) {
=======
const linePaint: MapboxGL.LinePaint = {
  'line-color': 'grey',
  'line-width': 1,
  'line-opacity': 0.3,
};

function Boundaries() {
>>>>>>> 26494c90
  return (
    <GeoJSONLayer
      data={baselineBoundaries}
      fillPaint={fillPaint}
      linePaint={linePaint}
      fillOnClick={(evt: any) => {
        getAdminData(evt);
        getCoordinates(get(evt.features[0], 'geometry.coordinates[0][0]'));
        getLocationName(
          get(evt.features[0], 'properties.ADM1_EN')
            .concat(', ')
            .concat(get(evt.features[0], 'properties.ADM2_EN')),
        );
      }}
    />
  );
}

export default Boundaries;<|MERGE_RESOLUTION|>--- conflicted
+++ resolved
@@ -26,17 +26,13 @@
   );
 }
 
-<<<<<<< HEAD
-function Boundaries({ getCoordinates, getLocationName }: any) {
-=======
 const linePaint: MapboxGL.LinePaint = {
   'line-color': 'grey',
   'line-width': 1,
   'line-opacity': 0.3,
 };
 
-function Boundaries() {
->>>>>>> 26494c90
+function Boundaries({ getCoordinates, getLocationName }: any) {
   return (
     <GeoJSONLayer
       data={baselineBoundaries}
