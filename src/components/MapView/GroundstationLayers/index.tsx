--- conflicted
+++ resolved
@@ -26,20 +26,6 @@
   lon: number;
 }[];
 
-<<<<<<< HEAD
-=======
-function onClickCircle(evt: any) {
-  // eslint-disable-next-line
-  console.log(
-    get(evt.features[0], 'properties.index'),
-    get(evt.features[0], 'properties.aimagname'),
-    get(evt.features[0], 'properties.sumname'),
-    get(evt.features[0], 'properties.rasterheight'),
-    get(evt.features[0], 'properties.jan-01'),
-  );
-}
-
->>>>>>> c071c870
 const groundstationDataGeoJSON = GeoJSON.parse(
   groundstationDataJson as GroundstationData,
   {
