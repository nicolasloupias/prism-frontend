import React, { useMemo } from 'react';
import {
  Button,
  createStyles,
  Theme,
  Typography,
  withStyles,
  WithStyles,
  RadioGroup,
  Radio,
  FormControl,
  FormLabel,
  FormControlLabel,
} from '@material-ui/core';
<<<<<<< HEAD
=======
import { Assessment } from '@material-ui/icons';
>>>>>>> a62e07b3
import { extent as calculateExtentFromGeoJSON } from 'geojson-bounds';
import { useSelector } from 'react-redux';
import {
  getBoundaryLayerSingleton,
  LayerDefinitions,
} from '../../../config/utils';
import {
  BoundaryLayerProps,
  NSOLayerProps,
  WMSLayerProps,
} from '../../../config/types';
import { ApiData, fetchApiData } from '../../../utils/flask-api-utils';
import { getWCSLayerUrl } from '../../../context/layers/wms';
<<<<<<< HEAD
import { Assessment, ArrowDropDown } from '@material-ui/icons';
=======
>>>>>>> a62e07b3
import { LayerData } from '../../../context/layers/layer-data';
import { layerDataSelector } from '../../../context/mapStateSlice';
import { Extent } from '../Layers/raster-utils';

const layers = Object.values(LayerDefinitions);
const baselineLayers = layers.filter(
  (layer): layer is NSOLayerProps => layer.type === 'nso',
);
const hazardLayers = layers.filter(
  (layer): layer is WMSLayerProps => layer.type === 'wms',
);
const boundaryLayer = getBoundaryLayerSingleton();

function Analyser({ classes }: AnalyserProps) {
  const [open, setOpen] = React.useState(false);

  const boundaryLayerData = useSelector(layerDataSelector(boundaryLayer.id)) as
    | LayerData<BoundaryLayerProps>
    | undefined;

  const adminBoundariesExtent = useMemo(() => {
    if (!boundaryLayerData)
      // not loaded yet. Should be loaded in MapView
      return null;
    return calculateExtentFromGeoJSON(boundaryLayerData.data) as Extent; // we get extents of admin boundaries to give to the api.
  }, [boundaryLayerData]);
  console.log(adminBoundariesExtent);

  return (
    <div className={classes.analyser}>
      <Button
        variant="contained"
        color="primary"
        onClick={() => setOpen(!open)}
        style={{ display: open ? 'none' : 'inline-flex' }}
      >
        <Assessment style={{ marginRight: '10px' }} />
        <Typography variant="body2">Run Analysis</Typography>
        <ArrowDropDown />
      </Button>

      <Button
        variant="contained"
        color="primary"
        className={classes.analyserButton}
      >
        <Typography variant="body2">Show Result</Typography>
      </Button>
      <Button
        variant="contained"
        color="primary"
        className={classes.analyserButton}
      >
        <Typography variant="body2">Download</Typography>
      </Button>

      <div
        className={classes.analyserMenu}
        style={{ width: open ? '40vw' : 0, padding: open ? 10 : 0 }}
      >
<<<<<<< HEAD
        <FormControl component="fieldset">
          <RadioGroup>
            <FormControlLabel
              value="new"
              control={
                <Radio className={classes.analyserOptions} size="small" />
              }
              label="Create a new analysis"
            />
            <FormControlLabel
              value="pre-configure"
              control={
                <Radio className={classes.analyserOptions} size="small" />
              }
              label="Run a pre-configured analysis"
            />
            <FormControlLabel
              value="generate"
              control={
                <Radio className={classes.analyserOptions} size="small" />
              }
              label="Generate spatial statistics"
            />
          </RadioGroup>
        </FormControl>
        <div className={classes.newAnalyserContainer}>
          <div>
            <Typography>Step 1 - Choose a hazard Layer</Typography>
            <div>
              <FormControl component="div">
                <FormLabel component="legend">Drought Indication</FormLabel>
                <RadioGroup>
                  <FormControlLabel
                    value="new"
                    control={
                      <Radio className={classes.radioOptions} size="small" />
                    }
                    label="Pasture Anomaly"
                  />
                  <FormControlLabel
                    value="pre-configure"
                    control={
                      <Radio className={classes.radioOptions} size="small" />
                    }
                    label="Vegetation Index (NDVI)"
                  />
                  <FormControlLabel
                    value="generate"
                    control={
                      <Radio className={classes.radioOptions} size="small" />
                    }
                    label="Agricultural Drought (VHI)"
                  />
                </RadioGroup>
              </FormControl>
            </div>
            <div>
              <FormControl component="div">
                <FormLabel component="legend">Drought Indication</FormLabel>
                <RadioGroup>
                  <FormControlLabel
                    value="new"
                    control={
                      <Radio className={classes.radioOptions} size="small" />
                    }
                    label="Pasture Anomaly"
                  />
                  <FormControlLabel
                    value="pre-configure"
                    control={
                      <Radio className={classes.radioOptions} size="small" />
                    }
                    label="Vegetation Index (NDVI)"
                  />
                  <FormControlLabel
                    value="generate"
                    control={
                      <Radio className={classes.radioOptions} size="small" />
                    }
                    label="Agricultural Drought (VHI)"
                  />
                </RadioGroup>
              </FormControl>
            </div>
          </div>
          <div>
            <Typography>Step 1 - Choose a hazard Layer</Typography>
            <FormControl component="div">
              <FormLabel component="legend">Drought Indication</FormLabel>
              <RadioGroup>
                <FormControlLabel
                  value="new"
                  control={
                    <Radio className={classes.radioOptions} size="small" />
                  }
                  label="Pasture Anomaly"
                />
                <FormControlLabel
                  value="pre-configure"
                  control={
                    <Radio className={classes.radioOptions} size="small" />
                  }
                  label="Vegetation Index (NDVI)"
                />
                <FormControlLabel
                  value="generate"
                  control={
                    <Radio className={classes.radioOptions} size="small" />
                  }
                  label="Agricultural Drought (VHI)"
                />
              </RadioGroup>
            </FormControl>
          </div>
          <div>
            <Typography>Step 1 - Choose a hazard Layer</Typography>
            <FormControl component="div">
              <FormLabel component="legend">Drought Indication</FormLabel>
              <RadioGroup>
                <FormControlLabel
                  value="new"
                  control={
                    <Radio className={classes.radioOptions} size="small" />
                  }
                  label="Pasture Anomaly"
                />
                <FormControlLabel
                  value="pre-configure"
                  control={
                    <Radio className={classes.radioOptions} size="small" />
                  }
                  label="Vegetation Index (NDVI)"
                />
                <FormControlLabel
                  value="generate"
                  control={
                    <Radio className={classes.radioOptions} size="small" />
                  }
                  label="Agricultural Drought (VHI)"
                />
              </RadioGroup>
            </FormControl>
          </div>
        </div>
        <Button>
          <Typography variant="body2">Run Analysis</Typography>
        </Button>
        <Button>
          <Typography variant="body2">Show Result</Typography>
        </Button>
        <Button>
          <Typography variant="body2">Download</Typography>
        </Button>
=======
        {baselineLayers.reduce((str, layer) => `${str + layer.title}\n`, '')}
        {hazardLayers.reduce((str, layer) => `${str + layer.title}\n`, '')}
>>>>>>> a62e07b3
      </div>
    </div>
  );
}

const apiUrl = 'https://prism-api.ovio.org/stats'; // TODO needs to be stored somewhere
async function submitAnaysisRequest(
  baselineLayer: NSOLayerProps,
  hazardLayer: WMSLayerProps,
  extent: Extent,
  date: number,
  statistic: 'mean' | 'median', // we cant use AggregateOptions here but we should aim to in the future.
): Promise<Array<object>> {
  const apiRequest: ApiData = {
    geotiff_url: getWCSLayerUrl({
      layer: hazardLayer,
      date,
      extent,
    }),
    zones_url: getBoundaryLayerSingleton().path,
    group_by: baselineLayer.adminCode, // TODO needs to be a level in admin_boundaries, admin_level
  };
  const data = await fetchApiData(apiUrl, apiRequest);

  return [];
}

const styles = (theme: Theme) =>
  createStyles({
    analyser: {
      zIndex: theme.zIndex.drawer,
      position: 'absolute',
      top: 2,
      left: 2,
      textAlign: 'left',
    },
    analyserMenu: {
      backgroundColor: '#5A686C',
      maxWidth: '100vw',
      color: 'white',
      overflowX: 'hidden',
      // transition: 'width 0.5s ease-in-out',
      whiteSpace: 'nowrap',
      borderTopRightRadius: '10px',
      borderBottomRightRadius: '10px',
      height: '600px',
      maxHeight: '90vh',
    },
    analyserButton: {
      height: '36px',
      'margin-left': '3px',
    },
    analyserOptions: {
      color: 'white',
      padding: '2px 5px',
    },
    newAnalyserContainer: {
      padding: '5px',
    },
    radioOptions: {
      color: 'white',
      paddingTop: '2px',
      paddingBottom: '2px',
    },
  });

interface AnalyserProps extends WithStyles<typeof styles> {}

export default withStyles(styles)(Analyser);<|MERGE_RESOLUTION|>--- conflicted
+++ resolved
@@ -12,10 +12,6 @@
   FormLabel,
   FormControlLabel,
 } from '@material-ui/core';
-<<<<<<< HEAD
-=======
-import { Assessment } from '@material-ui/icons';
->>>>>>> a62e07b3
 import { extent as calculateExtentFromGeoJSON } from 'geojson-bounds';
 import { useSelector } from 'react-redux';
 import {
@@ -29,13 +25,10 @@
 } from '../../../config/types';
 import { ApiData, fetchApiData } from '../../../utils/flask-api-utils';
 import { getWCSLayerUrl } from '../../../context/layers/wms';
-<<<<<<< HEAD
-import { Assessment, ArrowDropDown } from '@material-ui/icons';
-=======
->>>>>>> a62e07b3
 import { LayerData } from '../../../context/layers/layer-data';
 import { layerDataSelector } from '../../../context/mapStateSlice';
 import { Extent } from '../Layers/raster-utils';
+import { Assessment, ArrowDropDown } from '@material-ui/icons';
 
 const layers = Object.values(LayerDefinitions);
 const baselineLayers = layers.filter(
@@ -93,7 +86,6 @@
         className={classes.analyserMenu}
         style={{ width: open ? '40vw' : 0, padding: open ? 10 : 0 }}
       >
-<<<<<<< HEAD
         <FormControl component="fieldset">
           <RadioGroup>
             <FormControlLabel
@@ -247,10 +239,6 @@
         <Button>
           <Typography variant="body2">Download</Typography>
         </Button>
-=======
-        {baselineLayers.reduce((str, layer) => `${str + layer.title}\n`, '')}
-        {hazardLayers.reduce((str, layer) => `${str + layer.title}\n`, '')}
->>>>>>> a62e07b3
       </div>
     </div>
   );
