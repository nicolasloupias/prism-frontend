--- conflicted
+++ resolved
@@ -4,14 +4,10 @@
 import { createStyles, WithStyles, withStyles } from '@material-ui/core';
 
 import Boundaries from './Boundaries';
-<<<<<<< HEAD
-import Layers from './Layers';
 import { MapTooltip } from './MapTooltip';
-=======
 import NSOLayers from './NSOLayers';
 import WMSLayers from './WMSLayers';
 import GroundstationLayers from './GroundstationLayers';
->>>>>>> 26494c90
 import Legends from './Legends';
 import DateSelector from './DateSelector';
 import { dateRangeSelector, layersSelector } from '../../context/mapStateSlice';
@@ -60,7 +56,6 @@
           width: '100vw',
         }}
       >
-<<<<<<< HEAD
         <Boundaries
           getCoordinates={(coordinates: any) => {
             setpopupCoordinates(coordinates);
@@ -69,19 +64,15 @@
             setpopupLocation(locationName);
           }}
         />
-        {popupCoordinates && layers.size === 0 && (
+        {popupCoordinates && (
           <MapTooltip
             coordinates={popupCoordinates}
             locationName={popupLocation}
           />
         )}
-        <Layers layers={layers} selectedDate={startDate} />
-=======
-        <Boundaries />
         <NSOLayers layers={baselineLayers} />
         <GroundstationLayers layers={groundstationLayers} />
         <WMSLayers layers={serverLayers} selectedDate={startDate} />
->>>>>>> 26494c90
       </MapboxMap>
       <DateSelector availableDates={selectedLayerDates} />
       <Legends layers={layers} />
